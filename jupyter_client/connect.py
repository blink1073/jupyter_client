"""Utilities for connecting to jupyter kernels

The :class:`ConnectionFileMixin` class in this module encapsulates the logic
related to writing and reading connections files.
"""
# Copyright (c) Jupyter Development Team.
# Distributed under the terms of the Modified BSD License.
import errno
import glob
import json
import os
import socket
import stat
import tempfile
import warnings
from getpass import getpass
from typing import Any
from typing import cast
from typing import Dict
from typing import List
from typing import Optional
from typing import Tuple
from typing import Union

import zmq  # type: ignore
from jupyter_core.paths import jupyter_data_dir  # type: ignore
from jupyter_core.paths import jupyter_runtime_dir
from jupyter_core.paths import secure_write
from traitlets import Bool  # type: ignore
from traitlets import CaselessStrEnum
from traitlets import Instance
from traitlets import Integer
from traitlets import observe
from traitlets import Type
from traitlets import Unicode
from traitlets.config import LoggingConfigurable  # type: ignore

from .localinterfaces import localhost
from .utils import _filefind


def write_connection_file(
    fname: Optional[str] = None,
    shell_port: int = 0,
    iopub_port: int = 0,
    stdin_port: int = 0,
    hb_port: int = 0,
    control_port: int = 0,
    ip: str = "",
    key: bytes = b"",
    transport: str = "tcp",
    signature_scheme: str = "hmac-sha256",
    kernel_name: str = "",
) -> Tuple[str, Dict[str, Union[int, str]]]:
    """Generates a JSON config file, including the selection of random ports.

    Parameters
    ----------

    fname : unicode
        The path to the file to write

    shell_port : int, optional
        The port to use for ROUTER (shell) channel.

    iopub_port : int, optional
        The port to use for the SUB channel.

    stdin_port : int, optional
        The port to use for the ROUTER (raw input) channel.

    control_port : int, optional
        The port to use for the ROUTER (control) channel.

    hb_port : int, optional
        The port to use for the heartbeat REP channel.

    ip  : str, optional
        The ip address the kernel will bind to.

    key : str, optional
        The Session key used for message authentication.

    signature_scheme : str, optional
        The scheme used for message authentication.
        This has the form 'digest-hash', where 'digest'
        is the scheme used for digests, and 'hash' is the name of the hash function
        used by the digest scheme.
        Currently, 'hmac' is the only supported digest scheme,
        and 'sha256' is the default hash function.

    kernel_name : str, optional
        The name of the kernel currently connected to.
    """
    if not ip:
        ip = localhost()
    # default to temporary connector file
    if not fname:
        fd, fname = tempfile.mkstemp(".json")
        os.close(fd)

    # Find open ports as necessary.

    ports: List[int] = []
    sockets: List[socket.socket] = []
    ports_needed = (
        int(shell_port <= 0)
        + int(iopub_port <= 0)
        + int(stdin_port <= 0)
        + int(control_port <= 0)
        + int(hb_port <= 0)
    )
    if transport == "tcp":
        for i in range(ports_needed):
            sock = socket.socket()
            # struct.pack('ii', (0,0)) is 8 null bytes
            sock.setsockopt(socket.SOL_SOCKET, socket.SO_LINGER, b"\0" * 8)
            sock.bind((ip, 0))
            sockets.append(sock)
        for sock in sockets:
            port = sock.getsockname()[1]
            sock.close()
            ports.append(port)
    else:
        N = 1
        for i in range(ports_needed):
            while os.path.exists("%s-%s" % (ip, str(N))):
                N += 1
            ports.append(N)
            N += 1
    if shell_port <= 0:
        shell_port = ports.pop(0)
    if iopub_port <= 0:
        iopub_port = ports.pop(0)
    if stdin_port <= 0:
        stdin_port = ports.pop(0)
    if control_port <= 0:
        control_port = ports.pop(0)
    if hb_port <= 0:
        hb_port = ports.pop(0)

    cfg: Dict[str, Union[int, str]] = dict(
        shell_port=shell_port,
        iopub_port=iopub_port,
        stdin_port=stdin_port,
        control_port=control_port,
        hb_port=hb_port,
    )
    cfg["ip"] = ip
    cfg["key"] = key.decode()
    cfg["transport"] = transport
    cfg["signature_scheme"] = signature_scheme
    cfg["kernel_name"] = kernel_name

    # Only ever write this file as user read/writeable
    # This would otherwise introduce a vulnerability as a file has secrets
    # which would let others execute arbitrarily code as you
    with secure_write(fname) as f:
        f.write(json.dumps(cfg, indent=2))

    if hasattr(stat, "S_ISVTX"):
        # set the sticky bit on the file and its parent directory
        # to avoid periodic cleanup
        paths = [fname]
        runtime_dir = os.path.dirname(fname)
        if runtime_dir:
            paths.append(runtime_dir)
        for path in paths:
            permissions = os.stat(path).st_mode
            new_permissions = permissions | stat.S_ISVTX
            if new_permissions != permissions:
                try:
                    os.chmod(path, new_permissions)
                except OSError as e:
                    if e.errno == errno.EPERM and path == runtime_dir:
                        # suppress permission errors setting sticky bit on runtime_dir,
                        # which we may not own.
                        pass
                    else:
                        # failed to set sticky bit, probably not a big deal
                        warnings.warn(
                            "Failed to set sticky bit on %r: %s"
                            "\nProbably not a big deal, but runtime files may be cleaned up "
                            "periodically." % (path, e),
                            RuntimeWarning,
                        )

    return fname, cfg


def find_connection_file(
    filename: str = "kernel-*.json",
    path: Optional[Union[str, List[str]]] = None,
    profile: Optional[str] = None,
) -> str:
    """find a connection file, and return its absolute path.

    The current working directory and optional search path
    will be searched for the file if it is not given by absolute path.

    If the argument does not match an existing file, it will be interpreted as a
    fileglob, and the matching file in the profile's security dir with
    the latest access time will be used.

    Parameters
    ----------
    filename : str
        The connection file or fileglob to search for.
    path : str or list of strs[optional]
        Paths in which to search for connection files.

    Returns
    -------
    str : The absolute path of the connection file.
    """
    if profile is not None:
        warnings.warn("Jupyter has no profiles. profile=%s has been ignored." % profile)
    if path is None:
        path = [".", jupyter_runtime_dir()]
    if isinstance(path, str):
        path = [path]

    try:
        # first, try explicit name
        return _filefind(filename, path)
    except IOError:
        pass

    # not found by full name

    if "*" in filename:
        # given as a glob already
        pat = filename
    else:
        # accept any substring match
        pat = "*%s*" % filename

    matches = []
    for p in path:
        matches.extend(glob.glob(os.path.join(p, pat)))

    matches = [os.path.abspath(m) for m in matches]
    if not matches:
        raise IOError("Could not find %r in %r" % (filename, path))
    elif len(matches) == 1:
        return matches[0]
    else:
        # get most recent match, by access time:
        return sorted(matches, key=lambda f: os.stat(f).st_atime)[-1]


def tunnel_to_kernel(
    connection_info: Union[str, Dict[str, Any]],
    sshserver: str,
    sshkey: Optional[str] = None,
) -> Tuple[Any, ...]:
    """tunnel connections to a kernel via ssh

    This will open five SSH tunnels from localhost on this machine to the
    ports associated with the kernel.  They can be either direct
    localhost-localhost tunnels, or if an intermediate server is necessary,
    the kernel must be listening on a public IP.

    Parameters
    ----------
    connection_info : dict or str (path)
        Either a connection dict, or the path to a JSON connection file
    sshserver : str
        The ssh sever to use to tunnel to the kernel. Can be a full
        `user@server:port` string. ssh config aliases are respected.
    sshkey : str [optional]
        Path to file containing ssh key to use for authentication.
        Only necessary if your ssh config does not already associate
        a keyfile with the host.

    Returns
    -------

    (shell, iopub, stdin, hb, control) : ints
        The five ports on localhost that have been forwarded to the kernel.
    """
    from .ssh import tunnel

    if isinstance(connection_info, str):
        # it's a path, unpack it
        with open(connection_info) as f:
            connection_info = json.loads(f.read())

    cf = cast(Dict[str, Any], connection_info)

    lports = tunnel.select_random_ports(5)
    rports = (
        cf["shell_port"],
        cf["iopub_port"],
        cf["stdin_port"],
        cf["hb_port"],
        cf["control_port"],
    )

    remote_ip = cf["ip"]

    if tunnel.try_passwordless_ssh(sshserver, sshkey):
        password: Union[bool, str] = False
    else:
        password = getpass("SSH Password for %s: " % sshserver)

    for lp, rp in zip(lports, rports):
        tunnel.ssh_tunnel(lp, rp, sshserver, remote_ip, sshkey, password)

    return tuple(lports)


# -----------------------------------------------------------------------------
# Mixin for classes that work with connection files
# -----------------------------------------------------------------------------

channel_socket_types = {
    "hb": zmq.REQ,
    "shell": zmq.DEALER,
    "iopub": zmq.SUB,
    "stdin": zmq.DEALER,
    "control": zmq.DEALER,
}

port_names = ["%s_port" % channel for channel in ("shell", "stdin", "iopub", "hb", "control")]


class ConnectionFileMixin(LoggingConfigurable):
    """Mixin for configurable classes that work with connection files"""

    data_dir = Unicode()

    def _data_dir_default(self):
        return jupyter_data_dir()

    # The addresses for the communication channels
    connection_file = Unicode(
        "",
        config=True,
        help="""JSON file in which to store connection info [default: kernel-<pid>.json]

    This file will contain the IP, ports, and authentication key needed to connect
    clients to this kernel. By default, this file will be created in the security dir
    of the current profile, but can be specified by absolute path.
    """,
    )
    _connection_file_written = Bool(False)

    transport = CaselessStrEnum(["tcp", "ipc"], default_value="tcp", config=True)
    kernel_name = Unicode()

    ip = Unicode(
        config=True,
        help="""Set the kernel\'s IP address [default localhost].
        If the IP address is something other than localhost, then
        Consoles on other machines will be able to connect
        to the Kernel, so be careful!""",
    )

    def _ip_default(self):
        if self.transport == "ipc":
            if self.connection_file:
                return os.path.splitext(self.connection_file)[0] + "-ipc"
            else:
                return "kernel-ipc"
        else:
            return localhost()

    @observe("ip")
    def _ip_changed(self, change):
        if change["new"] == "*":
            self.ip = "0.0.0.0"

    # protected traits

    hb_port = Integer(0, config=True, help="set the heartbeat port [default: random]")
    shell_port = Integer(0, config=True, help="set the shell (ROUTER) port [default: random]")
    iopub_port = Integer(0, config=True, help="set the iopub (PUB) port [default: random]")
    stdin_port = Integer(0, config=True, help="set the stdin (ROUTER) port [default: random]")
    control_port = Integer(0, config=True, help="set the control (ROUTER) port [default: random]")

    # names of the ports with random assignment
    _random_port_names: Optional[List[str]] = None

    @property
    def ports(self) -> List[int]:
        return [getattr(self, name) for name in port_names]

    # The Session to use for communication with the kernel.
    session = Instance("jupyter_client.session.Session")

    def _session_default(self):
        from jupyter_client.session import Session

        return Session(parent=self)

    # --------------------------------------------------------------------------
    # Connection and ipc file management
    # --------------------------------------------------------------------------

    def get_connection_info(self, session: bool = False) -> Dict[str, Any]:
        """Return the connection info as a dict

        Parameters
        ----------
        session : bool [default: False]
            If True, return our session object will be included in the connection info.
            If False (default), the configuration parameters of our session object will be included,
            rather than the session object itself.

        Returns
        -------
        connect_info : dict
            dictionary of connection information.
        """
        info = dict(
            transport=self.transport,
            ip=self.ip,
            shell_port=self.shell_port,
            iopub_port=self.iopub_port,
            stdin_port=self.stdin_port,
            hb_port=self.hb_port,
            control_port=self.control_port,
        )
        if session:
            # add *clone* of my session,
            # so that state such as digest_history is not shared.
            info["session"] = self.session.clone()
        else:
            # add session info
            info.update(
                dict(
                    signature_scheme=self.session.signature_scheme,
                    key=self.session.key,
                )
            )
        return info

    # factory for blocking clients
    blocking_class = Type(klass=object, default_value="jupyter_client.BlockingKernelClient")

    def blocking_client(self):
        """Make a blocking client connected to my kernel"""
        info = self.get_connection_info()
        info["parent"] = self
        bc = self.blocking_class(**info)
        bc.session.key = self.session.key
        return bc

    def cleanup_connection_file(self) -> None:
        """Cleanup connection file *if we wrote it*

        Will not raise if the connection file was already removed somehow.
        """
        if self._connection_file_written:
            # cleanup connection files on full shutdown of kernel we started
            self._connection_file_written = False
            try:
                os.remove(self.connection_file)
            except (IOError, OSError, AttributeError):
                pass

    def cleanup_ipc_files(self) -> None:
        """Cleanup ipc files if we wrote them."""
        if self.transport != "ipc":
            return
        for port in self.ports:
            ipcfile = "%s-%i" % (self.ip, port)
            try:
                os.remove(ipcfile)
            except (IOError, OSError):
                pass

    def _record_random_port_names(self) -> None:
        """Records which of the ports are randomly assigned.

        Records on first invocation, if the transport is tcp.
        Does nothing on later invocations."""

        if self.transport != "tcp":
            return
        if self._random_port_names is not None:
            return

        self._random_port_names = []
        for name in port_names:
            if getattr(self, name) <= 0:
                self._random_port_names.append(name)

    def cleanup_random_ports(self) -> None:
        """Forgets randomly assigned port numbers and cleans up the connection file.

        Does nothing if no port numbers have been randomly assigned.
        In particular, does nothing unless the transport is tcp.
        """

        if not self._random_port_names:
            return

        for name in self._random_port_names:
            setattr(self, name, 0)

        self.cleanup_connection_file()

    def write_connection_file(self) -> None:
        """Write connection info to JSON dict in self.connection_file."""
        if self._connection_file_written and os.path.exists(self.connection_file):
            return

        self.connection_file, cfg = write_connection_file(
            self.connection_file,
            transport=self.transport,
            ip=self.ip,
            key=self.session.key,
            stdin_port=self.stdin_port,
            iopub_port=self.iopub_port,
            shell_port=self.shell_port,
            hb_port=self.hb_port,
            control_port=self.control_port,
            signature_scheme=self.session.signature_scheme,
            kernel_name=self.kernel_name,
        )
        # write_connection_file also sets default ports:
        self._record_random_port_names()
        for name in port_names:
            setattr(self, name, cfg[name])

        self._connection_file_written = True

    def load_connection_file(self, connection_file: Optional[str] = None) -> None:
        """Load connection info from JSON dict in self.connection_file.

        Parameters
        ----------
        connection_file: unicode, optional
            Path to connection file to load.
            If unspecified, use self.connection_file
        """
        if connection_file is None:
            connection_file = self.connection_file
        self.log.debug("Loading connection file %s", connection_file)
        with open(connection_file) as f:
            info = json.load(f)
        self.load_connection_info(info)

    def load_connection_info(self, info: Dict[str, int]) -> None:
        """Load connection info from a dict containing connection info.

        Typically this data comes from a connection file
        and is called by load_connection_file.

        Parameters
        ----------
        info: dict
            Dictionary containing connection_info.
            See the connection_file spec for details.
        """
        self.transport = info.get("transport", self.transport)
        self.ip = info.get("ip", self._ip_default())

        self._record_random_port_names()
        for name in port_names:
            if getattr(self, name) == 0 and name in info:
                # not overridden by config or cl_args
                setattr(self, name, info[name])

        if "key" in info:
            key = info["key"]
            if isinstance(key, str):
                key = key.encode()
            assert isinstance(key, bytes)

            self.session.key = key
        if "signature_scheme" in info:
            self.session.signature_scheme = info["signature_scheme"]

<<<<<<< HEAD
    def _force_connection_info(self, info):
        """Unconditionally loads connection info from a dict containing connection info.

        Overwrites connection info-based attributes, regardless of their current values
        and writes this information to the connection file.
        """
        # Reset current ports to 0 and indicate file has not been written to enable override
        self._connection_file_written = False
        for name in port_names:
            setattr(self, name, 0)
        self.load_connection_info(info)
        self.write_connection_file()

    #--------------------------------------------------------------------------
=======
    # --------------------------------------------------------------------------
>>>>>>> 3515e892
    # Creating connected sockets
    # --------------------------------------------------------------------------

    def _make_url(self, channel: str) -> str:
        """Make a ZeroMQ URL for a given channel."""
        transport = self.transport
        ip = self.ip
        port = getattr(self, "%s_port" % channel)

        if transport == "tcp":
            return "tcp://%s:%i" % (ip, port)
        else:
            return "%s://%s-%s" % (transport, ip, port)

    def _create_connected_socket(
        self, channel: str, identity: Optional[bytes] = None
    ) -> zmq.sugar.socket.Socket:
        """Create a zmq Socket and connect it to the kernel."""
        url = self._make_url(channel)
        socket_type = channel_socket_types[channel]
        self.log.debug("Connecting to: %s" % url)
        sock = self.context.socket(socket_type)
        # set linger to 1s to prevent hangs at exit
        sock.linger = 1000
        if identity:
            sock.identity = identity
        sock.connect(url)
        return sock

    def connect_iopub(self, identity: Optional[bytes] = None) -> zmq.sugar.socket.Socket:
        """return zmq Socket connected to the IOPub channel"""
        sock = self._create_connected_socket("iopub", identity=identity)
        sock.setsockopt(zmq.SUBSCRIBE, b"")
        return sock

    def connect_shell(self, identity: Optional[bytes] = None) -> zmq.sugar.socket.Socket:
        """return zmq Socket connected to the Shell channel"""
        return self._create_connected_socket("shell", identity=identity)

    def connect_stdin(self, identity: Optional[bytes] = None) -> zmq.sugar.socket.Socket:
        """return zmq Socket connected to the StdIn channel"""
        return self._create_connected_socket("stdin", identity=identity)

    def connect_hb(self, identity: Optional[bytes] = None) -> zmq.sugar.socket.Socket:
        """return zmq Socket connected to the Heartbeat channel"""
        return self._create_connected_socket("hb", identity=identity)

    def connect_control(self, identity: Optional[bytes] = None) -> zmq.sugar.socket.Socket:
        """return zmq Socket connected to the Control channel"""
        return self._create_connected_socket("control", identity=identity)


__all__ = [
    "write_connection_file",
    "find_connection_file",
    "tunnel_to_kernel",
]<|MERGE_RESOLUTION|>--- conflicted
+++ resolved
@@ -543,7 +543,7 @@
             info = json.load(f)
         self.load_connection_info(info)
 
-    def load_connection_info(self, info: Dict[str, int]) -> None:
+    def load_connection_info(self, info: Dict[str, Union[int, str]]) -> None:
         """Load connection info from a dict containing connection info.
 
         Typically this data comes from a connection file
@@ -574,8 +574,7 @@
         if "signature_scheme" in info:
             self.session.signature_scheme = info["signature_scheme"]
 
-<<<<<<< HEAD
-    def _force_connection_info(self, info):
+    def _force_connection_info(self, info: Dict[str, Union[int, str]]) -> None:
         """Unconditionally loads connection info from a dict containing connection info.
 
         Overwrites connection info-based attributes, regardless of their current values
@@ -588,10 +587,7 @@
         self.load_connection_info(info)
         self.write_connection_file()
 
-    #--------------------------------------------------------------------------
-=======
     # --------------------------------------------------------------------------
->>>>>>> 3515e892
     # Creating connected sockets
     # --------------------------------------------------------------------------
 
