--- conflicted
+++ resolved
@@ -6,14 +6,9 @@
 from __future__ import annotations
 
 import os
-<<<<<<< HEAD
-=======
-import sys
-import warnings
->>>>>>> 2bca5d27
 from typing import Sequence
 
-from jupyter_core.utils import ensure_async, run_sync  # noqa: F401  # noqa: F401
+from jupyter_core.utils import ensure_async, ensure_event_loop, run_sync  # noqa: F401
 
 from .session import utcnow  # noqa
 
@@ -92,27 +87,4 @@
     s = os.path.expandvars(os.path.expanduser(s))
     if os.name == "nt":
         s = s.replace("IPYTHON_TEMP", "$\\")
-<<<<<<< HEAD
-    return s
-=======
-    return s
-
-
-def get_event_loop() -> asyncio.AbstractEventLoop:
-    # Get the loop for this thread.
-    # In Python 3.12, a deprecation warning is raised, which
-    # may later turn into a RuntimeError.  We handle both
-    # cases.
-    # TODO: migrate to jupyter_core
-    with warnings.catch_warnings():
-        warnings.simplefilter("ignore", DeprecationWarning)
-        try:
-            loop = asyncio.get_event_loop()
-        except RuntimeError:
-            if sys.platform == "win32":
-                loop = asyncio.WindowsSelectorEventLoopPolicy().new_event_loop()
-            else:
-                loop = asyncio.new_event_loop()
-            asyncio.set_event_loop(loop)
-    return loop
->>>>>>> 2bca5d27
+    return s