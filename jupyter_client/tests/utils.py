"""Testing utils for jupyter_client tests

"""
import os
pjoin = os.path.join
import sys
from unittest.mock import patch
from tempfile import TemporaryDirectory
from typing import Dict

import pytest
from jupyter_client import AsyncKernelManager, KernelManager, AsyncMultiKernelManager, MultiKernelManager


skip_win32 = pytest.mark.skipif(sys.platform.startswith('win'), reason="Windows")


class test_env(object):
    """Set Jupyter path variables to a temporary directory
    
    Useful as a context manager or with explicit start/stop
    """
    def start(self):
        self.test_dir = td = TemporaryDirectory()
        self.env_patch = patch.dict(os.environ, {
            'JUPYTER_CONFIG_DIR': pjoin(td.name, 'jupyter'),
            'JUPYTER_DATA_DIR': pjoin(td.name, 'jupyter_data'),
            'JUPYTER_RUNTIME_DIR': pjoin(td.name, 'jupyter_runtime'),
            'IPYTHONDIR': pjoin(td.name, 'ipython'),
            'TEST_VARS': 'test_var_1',
        })
        self.env_patch.start()
    
    def stop(self):
        self.env_patch.stop()
        self.test_dir.cleanup()
    
    def __enter__(self):
        self.start()
        return self.test_dir.name
    
    def __exit__(self, *exc_info):
        self.stop()


def execute(code='', kc=None, **kwargs):
    """wrapper for doing common steps for validating an execution request"""
    from .test_message_spec import validate_message
    if kc is None:
        kc = KC
    msg_id = kc.execute(code=code, **kwargs)
    reply = kc.get_shell_msg(timeout=TIMEOUT)
    validate_message(reply, 'execute_reply', msg_id)
    busy = kc.get_iopub_msg(timeout=TIMEOUT)
    validate_message(busy, 'status', msg_id)
    assert busy['content']['execution_state'] == 'busy'

    if not kwargs.get('silent'):
        execute_input = kc.get_iopub_msg(timeout=TIMEOUT)
        validate_message(execute_input, 'execute_input', msg_id)
        assert execute_input['content']['code'] == code

    return msg_id, reply['content']


def subclass_recorder(f):
    def wrapped(self, *args, **kwargs):
        # record this call
        self.record(f.__name__)
        method = getattr(super(self.__class__, self), f.__name__)
        # call the superclass method
        r = method(*args, **kwargs)
        return r
    return wrapped


class RecordCallMixin:
    method_calls: Dict[str, int]

    def __init__(self, **kwargs):
        super().__init__(**kwargs)
        self.method_calls = {}

    def record(self, method_name: str) -> None:
        if method_name not in self.method_calls:
            self.method_calls[method_name] = 0
        self.method_calls[method_name] += 1

    def call_count(self, method_name: str) -> int:
        if method_name not in self.method_calls:
            self.method_calls[method_name] = 0
        return self.method_calls[method_name]

    def reset_counts(self) -> None:
        for record in self.method_calls:
            self.method_calls[record] = 0


<<<<<<< HEAD
class SyncKMSubclass(RecordCallMixin, KernelManager):

    @subclass_recorder
    def start_kernel(self, **kw):
        """ Record call and defer to superclass """

    @subclass_recorder
    def shutdown_kernel(self, now=False, restart=False):
        """ Record call and defer to superclass """

    @subclass_recorder
    def restart_kernel(self, now=False, **kw):
        """ Record call and defer to superclass """

    @subclass_recorder
    def interrupt_kernel(self):
        """ Record call and defer to superclass """

    @subclass_recorder
    def request_shutdown(self, restart=False):
        """ Record call and defer to superclass """

    @subclass_recorder
    def finish_shutdown(self, waittime=None, pollinterval=0.1):
        """ Record call and defer to superclass """

    @subclass_recorder
    def _launch_kernel(self, kernel_cmd, **kw):
        """ Record call and defer to superclass """

    @subclass_recorder
    def _kill_kernel(self):
        """ Record call and defer to superclass """

    @subclass_recorder
    def cleanup_resources(self, restart=False):
        """ Record call and defer to superclass """
=======
def km_recorder(f):
    def wrapped(self, *args, **kwargs):
        # record this call
        self.record(f.__name__)
        method = getattr(self._km_class, f.__name__)
        # call the superclass method
        r = method(self, *args, **kwargs)
        # call anything defined in the actual class method
        f(self, *args, **kwargs)
        return r
    return wrapped


class KernelManagerSubclass(RecordCallMixin):

    @km_recorder
    def start_kernel(self, **kw):
        """ Record call and defer to superclass """

    @km_recorder
    def shutdown_kernel(self, now=False, restart=False):
        """ Record call and defer to superclass """

    @km_recorder
    def restart_kernel(self, now=False, **kw):
        """ Record call and defer to superclass """

    @km_recorder
    def interrupt_kernel(self):
        """ Record call and defer to superclass """

    @km_recorder
    def request_shutdown(self, restart=False):
        """ Record call and defer to superclass """

    @km_recorder
    def finish_shutdown(self, waittime=None, pollinterval=0.1):
        """ Record call and defer to superclass """

    @km_recorder
    def _launch_kernel(self, kernel_cmd, **kw):
        """ Record call and defer to superclass """

    @km_recorder
    def _kill_kernel(self):
        """ Record call and defer to superclass """

    @km_recorder
    def cleanup_resources(self, restart=False):
        """ Record call and defer to superclass """

>>>>>>> 873d6d34

class SyncKernelManagerSubclass(KernelManagerSubclass, KernelManager):
    _km_class = KernelManager

<<<<<<< HEAD
class AsyncKMSubclass(RecordCallMixin, AsyncKernelManager):
=======

class AsyncKernelManagerSubclass(KernelManagerSubclass, AsyncKernelManager):
>>>>>>> 873d6d34
    """Used to test subclass hierarchies to ensure methods are called when expected.

       This class is also used to test deprecation "routes" that are determined by superclass'
       detection of methods.

       This class represents a current subclass that overrides "interesting" methods of AsyncKernelManager.
    """
    _km_class = AsyncKernelManager
    which_cleanup = ""  # cleanup deprecation testing

<<<<<<< HEAD
    @subclass_recorder
    async def start_kernel(self, **kw):
        """ Record call and defer to superclass """

    @subclass_recorder
    async def shutdown_kernel(self, now=False, restart=False):
        """ Record call and defer to superclass """

    @subclass_recorder
    async def restart_kernel(self, now=False, **kw):
        """ Record call and defer to superclass """

    @subclass_recorder
    async def interrupt_kernel(self):
        """ Record call and defer to superclass """

    @subclass_recorder
    def request_shutdown(self, restart=False):
        """ Record call and defer to superclass """

    @subclass_recorder
    async def finish_shutdown(self, waittime=None, pollinterval=0.1):
        """ Record call and defer to superclass """

    @subclass_recorder
    async def _launch_kernel(self, kernel_cmd, **kw):
        """ Record call and defer to superclass """

    @subclass_recorder
    async def _kill_kernel(self):
        """ Record call and defer to superclass """

=======
    @km_recorder
>>>>>>> 873d6d34
    def cleanup(self, connection_file=True):
        self.which_cleanup = 'cleanup'

    @km_recorder
    def cleanup_resources(self, restart=False):
        self.which_cleanup = 'cleanup_resources'


class AsyncKernelManagerWithCleanup(AsyncKernelManager):
    """Used to test deprecation "routes" that are determined by superclass' detection of methods.

       This class represents the older subclass that overrides cleanup().  We should find that
       cleanup() is called on these instances via TestAsyncKernelManagerWithCleanup.
    """

    def cleanup(self, connection_file=True):
        super().cleanup(connection_file=connection_file)
        self.which_cleanup = 'cleanup'


class SyncMKMSubclass(RecordCallMixin, MultiKernelManager):

    def _kernel_manager_class_default(self):
        return 'jupyter_client.tests.utils.SyncKMSubclass'

    @subclass_recorder
    def get_kernel(self, kernel_id):
        """ Record call and defer to superclass """

    @subclass_recorder
    def remove_kernel(self, kernel_id):
        """ Record call and defer to superclass """

    @subclass_recorder
    def start_kernel(self, kernel_name=None, **kwargs):
        """ Record call and defer to superclass """

    @subclass_recorder
    def shutdown_kernel(self, kernel_id, now=False, restart=False):
        """ Record call and defer to superclass """

    @subclass_recorder
    def restart_kernel(self, kernel_id, now=False):
        """ Record call and defer to superclass """

    @subclass_recorder
    def interrupt_kernel(self, kernel_id):
        """ Record call and defer to superclass """

    @subclass_recorder
    def request_shutdown(self, kernel_id, restart=False):
        """ Record call and defer to superclass """

    @subclass_recorder
    def finish_shutdown(self, kernel_id, waittime=None, pollinterval=0.1):
        """ Record call and defer to superclass """

    @subclass_recorder
    def cleanup_resources(self, kernel_id, restart=False):
        """ Record call and defer to superclass """

    @subclass_recorder
    def shutdown_all(self, now=False):
        """ Record call and defer to superclass """


class AsyncMKMSubclass(RecordCallMixin, AsyncMultiKernelManager):
    """Used to test subclass hierarchies to ensure methods are called when expected.

       This class is also used to test deprecation "routes" that are determined by superclass'
       detection of methods.

       This class represents a current subclass that overrides "interesting" methods of AsyncKernelManager.
    """
    def _kernel_manager_class_default(self):
        return 'jupyter_client.tests.utils.AsyncKMSubclass'

    @subclass_recorder
    def get_kernel(self, kernel_id):
        """ Record call and defer to superclass """

    @subclass_recorder
    def remove_kernel(self, kernel_id):
        """ Record call and defer to superclass """

    @subclass_recorder
    async def start_kernel(self, kernel_name=None, **kwargs):
        """ Record call and defer to superclass """

    @subclass_recorder
    async def shutdown_kernel(self, kernel_id, now=False, restart=False):
        """ Record call and defer to superclass """

    @subclass_recorder
    async def restart_kernel(self, kernel_id, now=False):
        """ Record call and defer to superclass """

    @subclass_recorder
    async def interrupt_kernel(self, kernel_id):
        """ Record call and defer to superclass """

    @subclass_recorder
    def request_shutdown(self, kernel_id, restart=False):
        """ Record call and defer to superclass """

    @subclass_recorder
    async def finish_shutdown(self, kernel_id, waittime=None, pollinterval=0.1):
        """ Record call and defer to superclass """

    @subclass_recorder
    async def shutdown_all(self, now=False):
        """ Record call and defer to superclass """

    @subclass_recorder
    def cleanup_resources(self, kernel_id, restart=False):
        """ Record call and defer to superclass """<|MERGE_RESOLUTION|>--- conflicted
+++ resolved
@@ -63,83 +63,33 @@
     return msg_id, reply['content']
 
 
+class RecordCallMixin:
+    method_calls: Dict[str, int]
+
+    def __init__(self, **kwargs):
+        super().__init__(**kwargs)
+        self.method_calls = {}
+
+    def record(self, method_name: str) -> None:
+        if method_name not in self.method_calls:
+            self.method_calls[method_name] = 0
+        self.method_calls[method_name] += 1
+
+    def call_count(self, method_name: str) -> int:
+        if method_name not in self.method_calls:
+            self.method_calls[method_name] = 0
+        return self.method_calls[method_name]
+
+    def reset_counts(self) -> None:
+        for record in self.method_calls:
+            self.method_calls[record] = 0
+
+
 def subclass_recorder(f):
     def wrapped(self, *args, **kwargs):
         # record this call
         self.record(f.__name__)
-        method = getattr(super(self.__class__, self), f.__name__)
-        # call the superclass method
-        r = method(*args, **kwargs)
-        return r
-    return wrapped
-
-
-class RecordCallMixin:
-    method_calls: Dict[str, int]
-
-    def __init__(self, **kwargs):
-        super().__init__(**kwargs)
-        self.method_calls = {}
-
-    def record(self, method_name: str) -> None:
-        if method_name not in self.method_calls:
-            self.method_calls[method_name] = 0
-        self.method_calls[method_name] += 1
-
-    def call_count(self, method_name: str) -> int:
-        if method_name not in self.method_calls:
-            self.method_calls[method_name] = 0
-        return self.method_calls[method_name]
-
-    def reset_counts(self) -> None:
-        for record in self.method_calls:
-            self.method_calls[record] = 0
-
-
-<<<<<<< HEAD
-class SyncKMSubclass(RecordCallMixin, KernelManager):
-
-    @subclass_recorder
-    def start_kernel(self, **kw):
-        """ Record call and defer to superclass """
-
-    @subclass_recorder
-    def shutdown_kernel(self, now=False, restart=False):
-        """ Record call and defer to superclass """
-
-    @subclass_recorder
-    def restart_kernel(self, now=False, **kw):
-        """ Record call and defer to superclass """
-
-    @subclass_recorder
-    def interrupt_kernel(self):
-        """ Record call and defer to superclass """
-
-    @subclass_recorder
-    def request_shutdown(self, restart=False):
-        """ Record call and defer to superclass """
-
-    @subclass_recorder
-    def finish_shutdown(self, waittime=None, pollinterval=0.1):
-        """ Record call and defer to superclass """
-
-    @subclass_recorder
-    def _launch_kernel(self, kernel_cmd, **kw):
-        """ Record call and defer to superclass """
-
-    @subclass_recorder
-    def _kill_kernel(self):
-        """ Record call and defer to superclass """
-
-    @subclass_recorder
-    def cleanup_resources(self, restart=False):
-        """ Record call and defer to superclass """
-=======
-def km_recorder(f):
-    def wrapped(self, *args, **kwargs):
-        # record this call
-        self.record(f.__name__)
-        method = getattr(self._km_class, f.__name__)
+        method = getattr(self._superclass, f.__name__)
         # call the superclass method
         r = method(self, *args, **kwargs)
         # call anything defined in the actual class method
@@ -148,55 +98,50 @@
     return wrapped
 
 
-class KernelManagerSubclass(RecordCallMixin):
-
-    @km_recorder
+class KMSubclass(RecordCallMixin):
+
+    @subclass_recorder
     def start_kernel(self, **kw):
         """ Record call and defer to superclass """
 
-    @km_recorder
+    @subclass_recorder
     def shutdown_kernel(self, now=False, restart=False):
         """ Record call and defer to superclass """
 
-    @km_recorder
+    @subclass_recorder
     def restart_kernel(self, now=False, **kw):
         """ Record call and defer to superclass """
 
-    @km_recorder
+    @subclass_recorder
     def interrupt_kernel(self):
         """ Record call and defer to superclass """
 
-    @km_recorder
+    @subclass_recorder
     def request_shutdown(self, restart=False):
         """ Record call and defer to superclass """
 
-    @km_recorder
+    @subclass_recorder
     def finish_shutdown(self, waittime=None, pollinterval=0.1):
         """ Record call and defer to superclass """
 
-    @km_recorder
+    @subclass_recorder
     def _launch_kernel(self, kernel_cmd, **kw):
         """ Record call and defer to superclass """
 
-    @km_recorder
+    @subclass_recorder
     def _kill_kernel(self):
         """ Record call and defer to superclass """
 
-    @km_recorder
+    @subclass_recorder
     def cleanup_resources(self, restart=False):
         """ Record call and defer to superclass """
 
->>>>>>> 873d6d34
-
-class SyncKernelManagerSubclass(KernelManagerSubclass, KernelManager):
-    _km_class = KernelManager
-
-<<<<<<< HEAD
-class AsyncKMSubclass(RecordCallMixin, AsyncKernelManager):
-=======
-
-class AsyncKernelManagerSubclass(KernelManagerSubclass, AsyncKernelManager):
->>>>>>> 873d6d34
+
+class SyncKMSubclass(KMSubclass, KernelManager):
+    _superclass = KernelManager
+
+
+class AsyncKMSubclass(KMSubclass, AsyncKernelManager):
     """Used to test subclass hierarchies to ensure methods are called when expected.
 
        This class is also used to test deprecation "routes" that are determined by superclass'
@@ -204,49 +149,14 @@
 
        This class represents a current subclass that overrides "interesting" methods of AsyncKernelManager.
     """
-    _km_class = AsyncKernelManager
+    _superclass = AsyncKernelManager
     which_cleanup = ""  # cleanup deprecation testing
 
-<<<<<<< HEAD
-    @subclass_recorder
-    async def start_kernel(self, **kw):
-        """ Record call and defer to superclass """
-
-    @subclass_recorder
-    async def shutdown_kernel(self, now=False, restart=False):
-        """ Record call and defer to superclass """
-
-    @subclass_recorder
-    async def restart_kernel(self, now=False, **kw):
-        """ Record call and defer to superclass """
-
-    @subclass_recorder
-    async def interrupt_kernel(self):
-        """ Record call and defer to superclass """
-
-    @subclass_recorder
-    def request_shutdown(self, restart=False):
-        """ Record call and defer to superclass """
-
-    @subclass_recorder
-    async def finish_shutdown(self, waittime=None, pollinterval=0.1):
-        """ Record call and defer to superclass """
-
-    @subclass_recorder
-    async def _launch_kernel(self, kernel_cmd, **kw):
-        """ Record call and defer to superclass """
-
-    @subclass_recorder
-    async def _kill_kernel(self):
-        """ Record call and defer to superclass """
-
-=======
-    @km_recorder
->>>>>>> 873d6d34
+    @subclass_recorder
     def cleanup(self, connection_file=True):
         self.which_cleanup = 'cleanup'
 
-    @km_recorder
+    @subclass_recorder
     def cleanup_resources(self, restart=False):
         self.which_cleanup = 'cleanup_resources'
 
@@ -263,7 +173,7 @@
         self.which_cleanup = 'cleanup'
 
 
-class SyncMKMSubclass(RecordCallMixin, MultiKernelManager):
+class MKMSubclass(RecordCallMixin):
 
     def _kernel_manager_class_default(self):
         return 'jupyter_client.tests.utils.SyncKMSubclass'
@@ -309,53 +219,17 @@
         """ Record call and defer to superclass """
 
 
-class AsyncMKMSubclass(RecordCallMixin, AsyncMultiKernelManager):
-    """Used to test subclass hierarchies to ensure methods are called when expected.
-
-       This class is also used to test deprecation "routes" that are determined by superclass'
-       detection of methods.
-
-       This class represents a current subclass that overrides "interesting" methods of AsyncKernelManager.
-    """
+class SyncMKMSubclass(MKMSubclass, MultiKernelManager):
+
+    _superclass = MultiKernelManager
+
     def _kernel_manager_class_default(self):
-        return 'jupyter_client.tests.utils.AsyncKMSubclass'
-
-    @subclass_recorder
-    def get_kernel(self, kernel_id):
-        """ Record call and defer to superclass """
-
-    @subclass_recorder
-    def remove_kernel(self, kernel_id):
-        """ Record call and defer to superclass """
-
-    @subclass_recorder
-    async def start_kernel(self, kernel_name=None, **kwargs):
-        """ Record call and defer to superclass """
-
-    @subclass_recorder
-    async def shutdown_kernel(self, kernel_id, now=False, restart=False):
-        """ Record call and defer to superclass """
-
-    @subclass_recorder
-    async def restart_kernel(self, kernel_id, now=False):
-        """ Record call and defer to superclass """
-
-    @subclass_recorder
-    async def interrupt_kernel(self, kernel_id):
-        """ Record call and defer to superclass """
-
-    @subclass_recorder
-    def request_shutdown(self, kernel_id, restart=False):
-        """ Record call and defer to superclass """
-
-    @subclass_recorder
-    async def finish_shutdown(self, kernel_id, waittime=None, pollinterval=0.1):
-        """ Record call and defer to superclass """
-
-    @subclass_recorder
-    async def shutdown_all(self, now=False):
-        """ Record call and defer to superclass """
-
-    @subclass_recorder
-    def cleanup_resources(self, kernel_id, restart=False):
-        """ Record call and defer to superclass """+        return 'jupyter_client.tests.utils.SyncKMSubclass'
+
+
+class AsyncMKMSubclass(MKMSubclass, AsyncMultiKernelManager):
+
+    _superclass = AsyncMultiKernelManager
+
+    def _kernel_manager_class_default(self):
+        return 'jupyter_client.tests.utils.AsyncKMSubclass'