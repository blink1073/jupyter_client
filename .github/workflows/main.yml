name: CI

on:
  push:
  pull_request:

jobs:
  check_duplicate_runs:
    name: Check for duplicate runs
    continue-on-error: true
    runs-on: ubuntu-latest
    outputs:
      should_skip: ${{ steps.skip_check.outputs.should_skip }}
    steps:
      - id: skip_check
        uses: fkirc/skip-duplicate-actions@master
        with:
          concurrent_skipping: always
          cancel_others: true
          skip_after_successful_duplicate: true
          paths_ignore: '["**/README.md", "**/CHANGELOG.md", "**/COPYING.md"]'
          do_not_skip: '["pull_request"]'

  # Run "pre-commit run --all-files"
  pre-commit:
    name: Run pre-commit hook

    needs: check_duplicate_runs
    if: ${{ needs.check_duplicate_runs.outputs.should_skip != 'true' }}

    runs-on: ubuntu-latest
    timeout-minutes: 2

    env:
      PYTHON_VERSION: 3.8

    steps:
      - name: Checkout
        uses: actions/checkout@v2

      - name: Set up Python ${{ env.PYTHON_VERSION }}
        uses: actions/setup-python@v2
        with:
          python-version: ${{ env.PYTHON_VERSION }}

      - name: Run pre-commit
        uses: pre-commit/action@v2.0.0

      - name: Help message if pre-commit fail
        if: ${{ failure() }}
        run: |
          echo "You can install pre-commit hooks to automatically run formatting"
          echo "on each commit with:"
          echo "    pre-commit install"
          echo "or you can run by hand on staged files with"
          echo "    pre-commit run"
          echo "or after-the-fact on already committed files with"
          echo "    pre-commit run --all-files"

  build-n-test-n-coverage:
    name: Build, test and code coverage

    needs: check_duplicate_runs
    if: ${{ needs.check_duplicate_runs.outputs.should_skip != 'true' }}

    runs-on: ${{ matrix.os }}

    strategy:
      fail-fast: false
      matrix:
        os: [ubuntu-latest, macos-latest, windows-latest]
        python-version: [3.6, 3.7, 3.8, 3.9]

    env:
      OS: ${{ matrix.os }}

    steps:
      - name: Checkout
        uses: actions/checkout@v2

      - name: Set up Python ${{ matrix.python-version }}
        uses: actions/setup-python@v2
        with:
          python-version: ${{ matrix.python-version }}

      - name: Update pip
        run: |
          pip install --upgrade pip
          pip install --upgrade wheel setuptools

      - name: Get pip cache dir
        id: pip-cache
        run: |
          echo "::set-output name=dir::$(pip cache dir)"

      - name: Cache pip
        uses: actions/cache@v2
        with:
          path: |
            ${{ steps.pip-cache.outputs.dir }}
            .mypy_cache
          key: ${{ runner.os }}-python-${{ matrix.python-version }}-pip-${{ hashFiles('**/requirements*.txt') }}-git-${{ github.sha }}
          restore-keys: |
            ${{ runner.os }}-python-${{ matrix.python-version }}-pip-${{ hashFiles('**/requirements*.txt') }}
            ${{ runner.os }}-python-${{ matrix.python-version }}-pip-
            ${{ runner.os }}-python
            ${{ runner.os }}-

      - name: Install dependencies
        run: |
          pip install --upgrade --upgrade-strategy eager --pre -e .[test]
          pip freeze

      - name: Check types
<<<<<<< HEAD
        run: mypy jupyter_client/manager.py jupyter_client/multikernelmanager.py jupyter_client/client.py jupyter_client/blocking/client.py jupyter_client/asynchronous/client.py jupyter_client/channels.py jupyter_client/session.py jupyter_client/adapter.py jupyter_client/connect.py jupyter_client/consoleapp.py jupyter_client/jsonutil.py jupyter_client/kernelapp.py jupyter_client/launcher.py jupyter_client/threaded.py jupyter_client/provisioning/factory.py jupyter_client/provisioning/local_provisioner.py jupyter_client/provisioning/provisioner_base.py
=======
        run: mypy jupyter_client --exclude '\/tests|kernelspecapp|ioloop|runapp'

>>>>>>> 5742d84c
      - name: Run the tests
        run: pytest --cov jupyter_client -v jupyter_client

      - name: Code coverage
        run: codecov<|MERGE_RESOLUTION|>--- conflicted
+++ resolved
@@ -112,12 +112,8 @@
           pip freeze
 
       - name: Check types
-<<<<<<< HEAD
-        run: mypy jupyter_client/manager.py jupyter_client/multikernelmanager.py jupyter_client/client.py jupyter_client/blocking/client.py jupyter_client/asynchronous/client.py jupyter_client/channels.py jupyter_client/session.py jupyter_client/adapter.py jupyter_client/connect.py jupyter_client/consoleapp.py jupyter_client/jsonutil.py jupyter_client/kernelapp.py jupyter_client/launcher.py jupyter_client/threaded.py jupyter_client/provisioning/factory.py jupyter_client/provisioning/local_provisioner.py jupyter_client/provisioning/provisioner_base.py
-=======
         run: mypy jupyter_client --exclude '\/tests|kernelspecapp|ioloop|runapp'
 
->>>>>>> 5742d84c
       - name: Run the tests
         run: pytest --cov jupyter_client -v jupyter_client
 
